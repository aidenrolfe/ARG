import sys
import numpy as np
from scipy.ndimage import convolve
from scipy.interpolate import interpn
import astropy.convolution as conv
from astropy.cosmology import FlatLambdaCDM
import astropy.units as u
from matplotlib import pyplot as plt

cosmo = FlatLambdaCDM(H0=70 * u.km / u.s / u.Mpc, Tcmb0=2.725 * u.K, Om0=0.3)


def main():
<<<<<<< HEAD
    scale = process('inputgalaxies')
    process('targetgalaxies', scale=scale)

    
def process(name, scale=None):
    images = np.load(f'{name}.npy')
    redshifts = np.load(f'{name}.npy').squeeze()  
    if scale is None:
        scale = 20000 / np.max(images)
    images *= scale
    images, plot_images = observe_gals(images, redshifts)
    np.save('{name}_obs_nonoise.npy', images)
    images, extra_plot_images = add_noise(images)
    np.save(f'{name}_obs.npy', images)
    plot_images.update(extra_plot_images)
    test_plot(plot_images, f'{name}_obs')
    return scale
=======
    scale = process('input')
    process('target', scale)


def process(name, scale=None, batchsize=100):
    images = np.load(f'{name}galaxies.npy')
    redshifts = np.load(f'{name}redshifts.npy').squeeze()
    # apply a uniform rescaling
    if scale is None:
        scale = 20000 / np.max(images)
    images *= scale
    nsplit = len(images)//batchsize
    batches = [np.array_split(x, nsplit) for x in (images, redshifts)]
    for i, (imbatch, zbatch) in enumerate(zip(*batches)):
        # batch is a "view", so this updates the contents of the images array
        imbatch[:] = observe_gals(imbatch, zbatch, filename=f'{name}_{i}_obs')
        print(f'Processed {name} batch {i} of {nsplit}', end='\r')
    np.save(f'{name}galaxies_obs.npy', images)
>>>>>>> 972b8294


def observe_gals(images, redshifts, seeing=3.5, nominal_redshift=0.1,
                 dimming=False, plot_idx=0):
    plot_images = {"original": images[plot_idx]}
    images = rebinning(images, nominal_redshift, redshifts)
    plot_images["rebinned"] = images[plot_idx]
    if dimming:
        images = dimming(images, nominal_redshift, redshifts)
        plot_images["dimming"] = images[plot_idx]   
    images = convolve_psf(images, seeing)
    plot_images["convolved"] = images[plot_idx]
    return images.astype(np.float32), plot_images


def add_noise(images, background=10, plot_idx=0):
    plot_images = {}
    images = add_shot_noise(images)
    plot_images["shot noise"] = images[plot_idx]
    images = add_background(images, background)
    plot_images["background noise"] = images[plot_idx]
    return images.astype(np.float32), plot_images


def test_plot(images, filename='redshifting.pdf', ncol=5):
    t = list(images.keys())[-1]
    c = images[t].shape[-1]
    col_idx = np.linspace(0, c-1, ncol).astype('int')
    n = len(images)
    fig, ax = plt.subplots(n, ncol, figsize=(2 * ncol, 2 * n))
    # base normalisation on final image
    img = images[t]
    vmax = img.max()
    vmin = -0.1 * vmax
    for i, t in enumerate(images):
        for j in range(ncol):
            ax[i, j].imshow(images[t][..., col_idx[j]], interpolation='nearest',
                            origin='lower', cmap='inferno',
                            vmin=vmin, vmax=vmax)
            ax[i, j].set_xticks([])
            ax[i, j].set_yticks([])
        ax[i, 0].set_ylabel(t)
    plt.tight_layout()
    if filename:
        plt.savefig(f'{filename}.pdf')
    else:
        plt.show()
    plt.close(fig)

        
def convolve_psf(images, seeing):
    # We can apply convolution to all the images simultaneously
    # if the seeing is the same across all images
    # See tests at https://gist.github.com/19e446a494fbe5b5ad4c4384c23a55a9
    stdev = seeing / 2.354
    psf = conv.Gaussian2DKernel(stdev)
    psf = psf.array[None, ..., None]
    images = convolve(images, psf, mode='constant')
    return images


#def dimming(images, input_redshifts, output_redshifts):
#    d_i = cosmo.luminosity_distance(input_redshifts)
#    d_o = cosmo.luminosity_distance(output_redshifts)
#    dimming_factors = (d_i / d_o)**2
#    images = (images.T * dimming_factors).T
#    return images


def rebinning(images, input_redshifts, output_redshifts):
    # To rebin in the way we want (preserving the image size) required some thought
    # See tests at https://gist.github.com/4ccc4da519bba5216f58d12070865fc3
    d_i = (cosmo.luminosity_distance(input_redshifts))
    d_o = (cosmo.luminosity_distance(output_redshifts))
    scale_factors = (d_i / (1 + input_redshifts)**2) / (d_o / (1 + output_redshifts)**2)
    rebinned = zoom_contents(images, scale_factors.value, image_axes=[1, 2])
    return rebinned


def zoom_contents(image, scale, image_axes=[0, 1], method='linear', conserve_flux=True, fill_value=0):
    # Resize contents of image relative to fixed image size using interpolation
    in_coords = [np.arange(s) - (s - 1) / 2 for s in image.shape]
    out_coords = np.array(np.meshgrid(*in_coords, indexing='ij'))
    # match shape of input scale to allow broadcasting
    scale = np.atleast_1d(scale)
    scale = scale.reshape(scale.shape + (1,) * (image.ndim - scale.ndim))
    out_coords[image_axes] /= scale
    out_coords = np.transpose(out_coords)
    output = interpn(in_coords, image, out_coords,
                     method=method, bounds_error=False, fill_value=fill_value)
    output = output.T
    if conserve_flux:
        output /= scale**2
    return output
    
    
def add_shot_noise(images):    
    images = np.random.poisson(images)
    return images


def add_background(images, backgrounds):
    # Adding background noise (from numerous sources - i.e. the sky,
    # electrons in detector which are appearing randomly from thermal
    # noise). Value needs to be tested to find a suitable value to
    # determine the amount of background noise added to be realistic
    # The backgrounds can be a constant, or an array giving a different
    # value for each channel.
    noise = np.random.normal(0.0, 1.0, size=images.shape)
    images = images + backgrounds * noise
    return images


if __name__ == "__main__":
    sys.exit(main())<|MERGE_RESOLUTION|>--- conflicted
+++ resolved
@@ -11,30 +11,11 @@
 
 
 def main():
-<<<<<<< HEAD
-    scale = process('inputgalaxies')
-    process('targetgalaxies', scale=scale)
-
-    
-def process(name, scale=None):
-    images = np.load(f'{name}.npy')
-    redshifts = np.load(f'{name}.npy').squeeze()  
-    if scale is None:
-        scale = 20000 / np.max(images)
-    images *= scale
-    images, plot_images = observe_gals(images, redshifts)
-    np.save('{name}_obs_nonoise.npy', images)
-    images, extra_plot_images = add_noise(images)
-    np.save(f'{name}_obs.npy', images)
-    plot_images.update(extra_plot_images)
-    test_plot(plot_images, f'{name}_obs')
-    return scale
-=======
     scale = process('input')
     process('target', scale)
 
 
-def process(name, scale=None, batchsize=100):
+def process(name, scale=None, batchsize=1000):
     images = np.load(f'{name}galaxies.npy')
     redshifts = np.load(f'{name}redshifts.npy').squeeze()
     # apply a uniform rescaling
@@ -43,12 +24,19 @@
     images *= scale
     nsplit = len(images)//batchsize
     batches = [np.array_split(x, nsplit) for x in (images, redshifts)]
+    plot_images = []
     for i, (imbatch, zbatch) in enumerate(zip(*batches)):
         # batch is a "view", so this updates the contents of the images array
-        imbatch[:] = observe_gals(imbatch, zbatch, filename=f'{name}_{i}_obs')
+        imbatch[:], pltimg = observe_gals(imbatch, zbatch)
+        plot_images.append(pltimg)
         print(f'Processed {name} batch {i} of {nsplit}', end='\r')
+    np.save(f'{name}galaxies_obs_nonoise.npy', images)
+    for i, (imbatch, zbatch) in enumerate(zip(*batches)):
+        imbatch[:], pltimg = add_noise(imbatch)
+        plot_images[i].update(pltimg)
+        test_plot(plot_images[i], f'{name}_{i}_obs')
+        print(f'Added noise to batch {i} of {nsplit}', end='\r')
     np.save(f'{name}galaxies_obs.npy', images)
->>>>>>> 972b8294
 
 
 def observe_gals(images, redshifts, seeing=3.5, nominal_redshift=0.1,
